--- conflicted
+++ resolved
@@ -55,15 +55,7 @@
 option (ASGARD_GRAPHVIZ_PATH "optional location of bin/ containing dot executable" "")
 option (ASGARD_IO_HIGHFIVE "Use the HighFive HDF5 header library for I/O" OFF)
 option (ASGARD_USE_CUDA "Optional CUDA support for asgard" ON)
-<<<<<<< HEAD
-<<<<<<< HEAD
 option (ASGARD_USE_OPENMP "Optional openMP support for asgard" ON)
-=======
-option (ASGARD_USE_OPENMP "Optional openMP support for asgard" OFF)
->>>>>>> Update paths in cmake (kronmult submodule).
-=======
-option (ASGARD_USE_OPENMP "Optional openMP support for asgard" OFF)
->>>>>>> 75a7c579
 option (ASGARD_USE_MPI "Optional distributed computing support for asgard" OFF)
 option (ASGARD_USE_DOUBLE_PREC "enable or disable double-precision floating point" ON)
 set (ASGARD_TESTING_RANKS "0" CACHE STRING "Override default number of ranks to use for testing")
@@ -121,11 +113,7 @@
   set_target_properties( kronmult_cuda PROPERTIES COMPILE_FLAGS "-arch sm_70 -g -lineinfo --ptxas-options=-O3")
   set_target_properties( kronmult_cuda PROPERTIES LINK_FLAGS "-Wl,-rpath,${CMAKE_BINARY_DIR}")
 endif()
-<<<<<<< HEAD
 target_include_directories (kronmult_cuda PRIVATE ${CMAKE_SOURCE_DIR}/contrib/kronmult/ ${CMAKE_BINARY_DIR})
-=======
-target_include_directories (kronmult_cuda PRIVATE ${CMAKE_BINARY_DIR} ${CMAKE_SOURCE_DIR}/extern-deps/kronmult/)
->>>>>>> 75a7c579
 
 if(ASGARD_USE_MKL)
   if(ASGARD_USE_CUDA)
@@ -230,13 +218,7 @@
    target_link_libraries(kronmult PRIVATE OpenMP::OpenMP_CXX)
 endif ()
 
-<<<<<<< HEAD
 target_link_libraries(kronmult_cuda PRIVATE kron)
-=======
-if (NOT ASGARD_USE_CUDA)
-    target_link_libraries(kronmult_cuda PRIVATE "-Wl,-rpath,${CMAKE_BINARY_DIR}")
-endif ()
->>>>>>> 75a7c579
 
 if (ASGARD_USE_OPENMP AND NOT ASGARD_USE_MKL)
    target_link_libraries(kronmult_cuda PRIVATE OpenMP::OpenMP_CXX)
