--- conflicted
+++ resolved
@@ -420,43 +420,32 @@
                    workspace.get_work_ptrs(), workspace.get_input_ptrs(),
                    workspace.get_output_ptrs(), degree, pde.num_terms,
   */
-<<<<<<< HEAD
+  profiling::start("prepare_kronmult");
   prepare_kronmult<float>(
       elem_table.get_active_table().data(), sp_operators_d.data(), lda,
       sp_input, sp_work, sp_output, sp_operator_ptrs, sp_work_ptrs,
       sp_input_ptrs, sp_output_ptrs, degree, pde.num_terms, pde.num_dims,
       my_subgrid.row_start, my_subgrid.row_stop, my_subgrid.col_start,
       my_subgrid.col_stop);
-  tools::timer.stop("kronmult_build");
-=======
-  profiling::start("prepare_kronmult");
-  prepare_kronmult<float>(elem_table.get_active_table().data(), sp_operators_d.data(),
-                   lda, sp_input, sp_work,
-                   sp_output,sp_operator_ptrs,
-                   sp_work_ptrs,sp_input_ptrs,
-                   sp_output_ptrs, degree, pde.num_terms,
-                   pde.num_dims, my_subgrid.row_start, my_subgrid.row_stop,
-                   my_subgrid.col_start, my_subgrid.col_stop);
   //tools::timer.stop("kronmult_build");
   profiling::stop("prepare_kronmult");
 
   profiling::start("call_kronmult");
->>>>>>> 75aab36a
-
   auto const total_kronmults = my_subgrid.size() * pde.num_terms;
   auto const flops = pde.num_dims * 2.0 * (std::pow(degree, pde.num_dims + 1)) *
                      total_kronmults;
 
-  tools::timer.start("kronmult");
+  //tools::timer.start("kronmult");
   /*
    call_kronmult(degree, workspace.get_input_ptrs(),
    workspace.get_output_ptrs(), workspace.get_work_ptrs(),
    workspace.get_operator_ptrs(), lda,
    */
-<<<<<<< HEAD
   call_kronmult(degree, sp_input_ptrs, sp_output_ptrs, sp_work_ptrs,
                 sp_operator_ptrs, lda, total_kronmults, pde.num_dims);
-  tools::timer.stop("kronmult", flops);
+  //tools::timer.stop("kronmult", flops);
+  profiling::stop("call_kronmult");
+  profiling::start("Convert back (PreMix)");
   if constexpr (std::is_same<P, double>::value)
   {
     premix_convert_back(workspace_size, output_size, workspace.get_element_x(),
@@ -464,22 +453,6 @@
                         sp_output, sp_work);
     deallocate_sp_space(sp_input, sp_output, sp_work, sp_input_ptrs,
                         sp_output_ptrs, sp_work_ptrs, sp_operator_ptrs);
-=======
-  call_kronmult(degree, sp_input_ptrs, sp_output_ptrs,
-                sp_work_ptrs, sp_operator_ptrs, lda,
-                total_kronmults, pde.num_dims);
-  profiling::stop("call_kronmult");
-  //tools::timer.stop("kronmult", flops);
-  profiling::start("Convert back (PreMix)");
-  if constexpr (std::is_same<P, double>::value){
-  convert_back( workspace_size, output_size,
-          workspace.get_element_x(), fx.data(),
-          workspace.get_element_work(),
-          sp_input, sp_output,
-          sp_work);
-  deallocate_sp_space(sp_input, sp_output, sp_work, sp_input_ptrs,
-          sp_output_ptrs, sp_work_ptrs, sp_operator_ptrs);
->>>>>>> 75aab36a
   }
   profiling::stop("Convert back (PreMix)");
   return fx;
@@ -593,11 +566,7 @@
   fk::vector<P, mem_type::owner, resource::device> const x_dev(
       x.clone_onto_device());
 
-<<<<<<< HEAD
-  int cnt = 0;
-=======
   profiling::stop("decompose");
->>>>>>> 75aab36a
   for (auto const grid : grids)
   {
     auto const col_start = my_subgrid.to_local_col(grid.col_start);
@@ -608,17 +577,10 @@
         x_dev, col_start * deg_to_dim, (col_end + 1) * deg_to_dim - 1);
     fk::vector<P, mem_type::view, resource::device> fx_dev_grid(
         fx_dev, row_start * deg_to_dim, (row_end + 1) * deg_to_dim - 1);
-<<<<<<< HEAD
-    // std::cerr << "Grid : " << cnt << std::endl;
-    cnt++;
+    profiling::start("kronmult_exec_private");
     fx_dev_grid = kronmult::execute_mp(sp_pde, pde, elem_table, program_opts,
                                        grid, x_dev_grid, fx_dev_grid, previous);
-=======
-    profiling::start("kronmult_exec_private");
-    fx_dev_grid = kronmult::execute_mp(sp_pde,pde, elem_table, program_opts, grid,
-                                    x_dev_grid, fx_dev_grid,previous);
     profiling::stop("kronmult_exec_private");
->>>>>>> 75aab36a
   }
   return fx_dev.clone_onto_host();
 }
@@ -643,13 +605,7 @@
   fk::vector<P, mem_type::owner, resource::device> fx_dev(output_size);
   fk::vector<P, mem_type::owner, resource::device> const x_dev(
       x.clone_onto_device());
-
-<<<<<<< HEAD
-  int cnt = 0;
-=======
   profiling::stop("decompose");
-  int cnt=0;
->>>>>>> 75aab36a
   for (auto const grid : grids)
   {
     auto const col_start = my_subgrid.to_local_col(grid.col_start);
@@ -660,17 +616,10 @@
         x_dev, col_start * deg_to_dim, (col_end + 1) * deg_to_dim - 1);
     fk::vector<P, mem_type::view, resource::device> fx_dev_grid(
         fx_dev, row_start * deg_to_dim, (row_end + 1) * deg_to_dim - 1);
-<<<<<<< HEAD
-    // std::cerr << "Grid : " << cnt << std::endl;
-    cnt++;
-    fx_dev_grid = kronmult::execute(pde, elem_table, program_opts, grid,
-                                    x_dev_grid, fx_dev_grid, previous);
-=======
     profiling::start("kronmult_exec_private");
     fx_dev_grid = kronmult::execute(pde, elem_table, program_opts, grid,
                                     x_dev_grid, fx_dev_grid,previous);
     profiling::stop("kronmult_exec_private");
->>>>>>> 75aab36a
   }
   return fx_dev.clone_onto_host();
 }
