#include "time_advance.hpp"
#include "adapt.hpp"
#include "batch.hpp"
#include "boundary_conditions.hpp"
#include "distribution.hpp"
#include "elements.hpp"
#include "fast_math.hpp"
#include "solver.hpp"
#include "tools.hpp"
#include <limits.h>

namespace time_advance
{
template<typename P>
static std::vector<fk::vector<P>>
get_sources(PDE<P> const &pde, adapt::distributed_grid<P> const &grid,
            basis::wavelet_transform<P, resource::host> const &transformer)
{
  std::vector<fk::vector<P>> source_vects;
  auto const my_subgrid = grid.get_subgrid(get_rank());
  // FIXME assume uniform degree
  auto const degree = pde.get_dimensions()[0].get_degree();
  for (auto const &source : pde.sources)
  {
    source_vects.push_back(transform_and_combine_dimensions(
        pde, source.source_funcs, grid.get_table(), transformer,
        my_subgrid.row_start, my_subgrid.row_stop, degree));
  }
  return source_vects;
}

// scale source vectors for time
template<typename P>
static fk::vector<P>
scale_sources(PDE<P> const &pde,
              std::vector<fk::vector<P>> const &unscaled_sources, P const time)
{
  // zero out final vect
  assert(unscaled_sources.size() > 0);
  fk::vector<P> scaled_source(unscaled_sources[0].size());

  // scale and accumulate all sources
  for (int i = 0; i < pde.num_sources; ++i)
  {
    fm::axpy(unscaled_sources[i], scaled_source,
             pde.sources[i].time_func(time));
  }
  return scaled_source;
}

// FIXME want to change how sources/bcs are handled
template<typename P>
fk::vector<P>
adaptive_advance(method const step_method, PDE<P> &pde,
                 adapt::distributed_grid<P> &adaptive_grid,
                 basis::wavelet_transform<P, resource::host> const &transformer,
                 options const &program_opts, fk::vector<P> const &x_orig,
                 P const time, int const workspace_size_MB,
                 bool const update_system)
{
  if (!program_opts.do_adapt_levels)
  {
    auto const unscaled_sources = get_sources(pde, adaptive_grid, transformer);
    auto const my_subgrid       = adaptive_grid.get_subgrid(get_rank());
    auto const unscaled_parts   = boundary_conditions::make_unscaled_bc_parts(
        pde, adaptive_grid.get_table(), transformer, my_subgrid.row_start,
        my_subgrid.row_stop);
    return (step_method == method::exp)
               ? explicit_advance(pde, adaptive_grid, program_opts,
                                  unscaled_sources, unscaled_parts, x_orig,
                                  workspace_size_MB, time)
               : implicit_advance(pde, adaptive_grid, unscaled_sources,
                                  unscaled_parts, x_orig, time,
                                  program_opts.solver, update_system);
  }

  // coarsen
  auto const old_size = adaptive_grid.size();
  auto y = adaptive_grid.coarsen_solution(pde, x_orig, program_opts);
  node_out() << " adapt -- coarsened grid from " << old_size << " -> "
             << adaptive_grid.size() << " elems\n";

  // refine
  auto refining = true;
  while (refining)
  {
    // update souce/boundary conditions
    auto const unscaled_sources = get_sources(pde, adaptive_grid, transformer);
    auto const my_subgrid       = adaptive_grid.get_subgrid(get_rank());
    auto const unscaled_parts   = boundary_conditions::make_unscaled_bc_parts(
        pde, adaptive_grid.get_table(), transformer, my_subgrid.row_start,
        my_subgrid.row_stop);

    // take a probing refinement step
    auto const y_stepped =
        (step_method == method::exp)
            ? explicit_advance(pde, adaptive_grid, program_opts,
                               unscaled_sources, unscaled_parts, y,
                               workspace_size_MB, time)
            : implicit_advance(pde, adaptive_grid, unscaled_sources,
                               unscaled_parts, y, time, program_opts.solver,
                               update_system);

    auto const old_plan = adaptive_grid.get_distrib_plan();
    auto const old_size = adaptive_grid.size();
    auto const y_refined =
        adaptive_grid.refine_solution(pde, y_stepped, program_opts);
    refining = static_cast<bool>(
        get_global_max(static_cast<float>(y_stepped.size() != y_refined.size()),
                       adaptive_grid.get_distrib_plan()));

    node_out() << " adapt -- refined grid from " << old_size << " -> "
               << adaptive_grid.size() << " elems\n";

    if (!refining)
    {
      y.resize(y_stepped.size()) = y_stepped;
    }
    else
    {
      auto const y1 =
          adaptive_grid.redistribute_solution(y, old_plan, old_size);
      y.resize(y1.size()) = y1;
    }
  }

  return y;
}

// this function executes an explicit time step using the current solution
// vector x. on exit, the next solution vector is stored in x.
template<typename P>
fk::vector<P>
<<<<<<< HEAD
explicit_advance(PDE<P> const &pde,
                 adapt::distributed_grid<P> const &adaptive_grid,
                 options const &program_opts,
                 std::vector<fk::vector<P>> const &unscaled_sources,
                 std::array<unscaled_bc_parts<P>, 2> const &unscaled_parts,
                 fk::vector<P> const &x_orig, int const workspace_size_MB,
                 P const time)
=======
explicit_time_advance(PDE<analytic_prec> const &pde, elements::table const &table,
                      options const &program_opts,
                      std::vector<fk::vector<P>> const &unscaled_sources,
                      std::array<unscaled_bc_parts<P>, 2> const &unscaled_parts,
                      fk::vector<P> const &x_orig,
                      distribution_plan const &plan,
                      int const workspace_size_MB, P const time)
>>>>>>> 75a7c579
{
  auto const &table    = adaptive_grid.get_table();
  auto const &plan     = adaptive_grid.get_distrib_plan();
  auto const &grid     = adaptive_grid.get_subgrid(get_rank());
  auto const elem_size = element_segment_size(pde);
  auto const dt        = pde.get_dt();
  auto const col_size  = elem_size * static_cast<int64_t>(grid.ncols());
  tools::expect(x_orig.size() == col_size);
  auto const row_size = elem_size * static_cast<int64_t>(grid.nrows());
  tools::expect(col_size < INT_MAX);
  tools::expect(row_size < INT_MAX);

  // time advance working vectors
  // input vector for apply_A
  fk::vector<P> x(x_orig);
  // a buffer for reducing across subgrid row
  fk::vector<P> reduced_fx(row_size);

  tools::expect(time >= 0);
  tools::expect(dt > 0);
  tools::expect(static_cast<int>(unscaled_sources.size()) == pde.num_sources);

  // see
  // https://en.wikipedia.org/wiki/Runge%E2%80%93Kutta_methods#Explicit_Runge%E2%80%93Kutta_methods
  P const a21 = 0.5;
  P const a31 = -1.0;
  P const a32 = 2.0;
  P const b1  = 1.0 / 6.0;
  P const b2  = 2.0 / 3.0;
  P const b3  = 1.0 / 6.0;
  P const c2  = 1.0 / 2.0;
  P const c3  = 1.0;

  // FIXME eventually want to extract RK step into function
  // -- RK step 1
  auto const apply_id = tools::timer.start("kronmult_setup");
  auto fx =
      kronmult::execute(pde, table, program_opts, grid, workspace_size_MB, x);

  tools::timer.stop(apply_id);
  reduce_results(fx, reduced_fx, plan, get_rank());

  if (!unscaled_sources.empty())
  {
    auto const scaled_source = scale_sources(pde, unscaled_sources, time);
    fm::axpy(scaled_source, reduced_fx);
  }

  auto const bc0 = boundary_conditions::generate_scaled_bc(
      unscaled_parts[0], unscaled_parts[1], pde, grid.row_start, grid.row_stop,
      time);
  fm::axpy(bc0, reduced_fx);

  // FIXME I eventually want to return a vect here
  fk::vector<P> rk_1(x_orig.size());
  exchange_results(reduced_fx, rk_1, elem_size, plan, get_rank());
  P const rk_scale_1 = a21 * dt;
  fm::axpy(rk_1, x, rk_scale_1);

  // -- RK step 2
  tools::timer.start(apply_id);
  fx = kronmult::execute(pde, table, program_opts, grid, workspace_size_MB, x);
  tools::timer.stop(apply_id);
  reduce_results(fx, reduced_fx, plan, get_rank());

  if (!unscaled_sources.empty())
  {
    auto const scaled_source =
        scale_sources(pde, unscaled_sources, time + c2 * dt);
    fm::axpy(scaled_source, reduced_fx);
  }

  fk::vector<P> const bc1 = boundary_conditions::generate_scaled_bc(
      unscaled_parts[0], unscaled_parts[1], pde, grid.row_start, grid.row_stop,
      time + c2 * dt);
  fm::axpy(bc1, reduced_fx);

  fk::vector<P> rk_2(x_orig.size());
  exchange_results(reduced_fx, rk_2, elem_size, plan, get_rank());

  fm::copy(x_orig, x);
  P const rk_scale_2a = a31 * dt;
  P const rk_scale_2b = a32 * dt;

  fm::axpy(rk_1, x, rk_scale_2a);
  fm::axpy(rk_2, x, rk_scale_2b);

  // -- RK step 3
  tools::timer.start(apply_id);
  fx = kronmult::execute(pde, table, program_opts, grid, workspace_size_MB, x);
  tools::timer.stop(apply_id);
  reduce_results(fx, reduced_fx, plan, get_rank());

  if (!unscaled_sources.empty())
  {
    auto const scaled_source =
        scale_sources(pde, unscaled_sources, time + c3 * dt);
    fm::axpy(scaled_source, reduced_fx);
  }
  auto const bc2 = boundary_conditions::generate_scaled_bc(
      unscaled_parts[0], unscaled_parts[1], pde, grid.row_start, grid.row_stop,
      time + c3 * dt);
  fm::axpy(bc2, reduced_fx);

  fk::vector<P> rk_3(x_orig.size());
  exchange_results(reduced_fx, rk_3, elem_size, plan, get_rank());

  // -- finish
  fm::copy(x_orig, x);
  P const scale_1 = dt * b1;
  P const scale_2 = dt * b2;
  P const scale_3 = dt * b3;

  fm::axpy(rk_1, x, scale_1);
  fm::axpy(rk_2, x, scale_2);
  fm::axpy(rk_3, x, scale_3);

  return x;
}

// this function executes an implicit time step using the current solution
// vector x. on exit, the next solution vector is stored in fx.
template<typename P>
fk::vector<P>
implicit_advance(PDE<P> const &pde,
                 adapt::distributed_grid<P> const &adaptive_grid,
                 std::vector<fk::vector<P>> const &unscaled_sources,
                 std::array<unscaled_bc_parts<P>, 2> const &unscaled_parts,
                 fk::vector<P> const &x_orig, P const time,
                 solve_opts const solver, bool const update_system)
{
  tools::expect(time >= 0);
  tools::expect(static_cast<int>(unscaled_sources.size()) == pde.num_sources);

  static fk::matrix<P, mem_type::owner, resource::host> A;
  static std::vector<int> ipiv;
  static bool first_time = true;

  auto const &table   = adaptive_grid.get_table();
  auto const dt       = pde.get_dt();
  int const degree    = pde.get_dimensions()[0].get_degree();
  int const elem_size = static_cast<int>(std::pow(degree, pde.num_dims));
  int const A_size    = elem_size * table.size();

  fk::vector<P> x(x_orig);
  if (!unscaled_sources.empty())
  {
    auto const scaled_source = scale_sources(pde, unscaled_sources, time + dt);
    fm::axpy(scaled_source, x, dt);
  }

  /* add the boundary condition */
  auto const &grid = adaptive_grid.get_subgrid(get_rank());

  auto const bc = boundary_conditions::generate_scaled_bc(
      unscaled_parts[0], unscaled_parts[1], pde, grid.row_start, grid.row_stop,
      time + dt);
  fm::axpy(bc, x, dt);

  if (first_time || update_system)
  {
    first_time = false;

    A.clear_and_resize(A_size, A_size);
    build_system_matrix(pde, table, A);

    // AA = I - dt*A;
    for (int i = 0; i < A.nrows(); ++i)
    {
      for (int j = 0; j < A.ncols(); ++j)
      {
        A(i, j) *= -dt;
      }
      A(i, i) += 1.0;
    }

    switch (solver)
    {
    case solve_opts::direct:
      if (ipiv.size() != static_cast<unsigned long>(A.nrows()))
        ipiv.resize(A.nrows());
      fm::gesv(A, x, ipiv);
      return x;
      break;
    case solve_opts::gmres:
      ignore(ipiv);
      break;
    }
  } // end first time/update system

  switch (solver)
  {
  case solve_opts::direct:
    fm::getrs(A, x, ipiv);
    return x;
    break;
  case solve_opts::gmres:
    P const tolerance  = std::is_same_v<float, P> ? 1e-6 : 1e-12;
    int const restart  = A.ncols();
    int const max_iter = A.ncols();
    fk::vector<P> fx(x.size());
    solver::simple_gmres(A, fx, x, fk::matrix<P>(), restart, max_iter,
                         tolerance);
    return fx;
    break;
  }
  return x;
}

template fk::vector<double> adaptive_advance(
    method const step_method, PDE<double> &pde,
    adapt::distributed_grid<double> &adaptive_grid,
    basis::wavelet_transform<double, resource::host> const &transformer,
    options const &program_opts, fk::vector<double> const &x, double const time,
    int const workspace_size_MB, bool const update_system);

template fk::vector<float> adaptive_advance(
    method const step_method, PDE<float> &pde,
    adapt::distributed_grid<float> &adaptive_grid,
    basis::wavelet_transform<float, resource::host> const &transformer,
    options const &program_opts, fk::vector<float> const &x, float const time,
    int const workspace_size_MB, bool const update_system);

template fk::vector<double>
explicit_advance(PDE<double> const &pde,
                 adapt::distributed_grid<double> const &adaptive_grid,
                 options const &program_opts,
                 std::vector<fk::vector<double>> const &unscaled_sources,
                 std::array<unscaled_bc_parts<double>, 2> const &unscaled_parts,
                 fk::vector<double> const &x, int const workspace_size_MB,
                 double const time);

template fk::vector<float>
explicit_advance(PDE<float> const &pde,
                 adapt::distributed_grid<float> const &adaptive_grid,
                 options const &program_opts,
                 std::vector<fk::vector<float>> const &unscaled_sources,
                 std::array<unscaled_bc_parts<float>, 2> const &unscaled_parts,
                 fk::vector<float> const &x, int const workspace_size_MB,
                 float const time);

template fk::vector<double>
implicit_advance(PDE<double> const &pde,
                 adapt::distributed_grid<double> const &adaptive_grid,
                 std::vector<fk::vector<double>> const &unscaled_sources,
                 std::array<unscaled_bc_parts<double>, 2> const &unscaled_parts,
                 fk::vector<double> const &host_space, double const time,
                 solve_opts const solver, bool const update_system);

template fk::vector<float>
implicit_advance(PDE<float> const &pde,
                 adapt::distributed_grid<float> const &adaptive_grid,
                 std::vector<fk::vector<float>> const &unscaled_sources,
                 std::array<unscaled_bc_parts<float>, 2> const &unscaled_parts,
                 fk::vector<float> const &x, float const time,
                 solve_opts const solver, bool const update_system);

} // namespace time_advance<|MERGE_RESOLUTION|>--- conflicted
+++ resolved
@@ -131,15 +131,6 @@
 // vector x. on exit, the next solution vector is stored in x.
 template<typename P>
 fk::vector<P>
-<<<<<<< HEAD
-explicit_advance(PDE<P> const &pde,
-                 adapt::distributed_grid<P> const &adaptive_grid,
-                 options const &program_opts,
-                 std::vector<fk::vector<P>> const &unscaled_sources,
-                 std::array<unscaled_bc_parts<P>, 2> const &unscaled_parts,
-                 fk::vector<P> const &x_orig, int const workspace_size_MB,
-                 P const time)
-=======
 explicit_time_advance(PDE<analytic_prec> const &pde, elements::table const &table,
                       options const &program_opts,
                       std::vector<fk::vector<P>> const &unscaled_sources,
@@ -147,7 +138,6 @@
                       fk::vector<P> const &x_orig,
                       distribution_plan const &plan,
                       int const workspace_size_MB, P const time)
->>>>>>> 75a7c579
 {
   auto const &table    = adaptive_grid.get_table();
   auto const &plan     = adaptive_grid.get_distrib_plan();
